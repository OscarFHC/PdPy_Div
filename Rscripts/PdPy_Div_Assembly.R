###############################################################################################
##### Loading packages ########################################################################
###############################################################################################
if (!require(rmarkdown)) {
  install.packages("rmarkdown", dependencies=TRUE, repos = 'http://cran.us.r-project.org')
  library(rmarkdown)
}else{library(rmarkdown)}

if (!require(knitr)) {
  install.packages("knitr", dependencies=TRUE, repos = 'http://cran.us.r-project.org')
  library(knitr)
}else{library(knitr)}

if (!require(tidyverse)) {
  install.packages("tidyverse", dependencies=TRUE, repos = 'http://cran.us.r-project.org')
  library(tidyverse)
}else{library(tidyverse)}

if (!require(vegan)) {
  install.packages("vegan", dependencies=TRUE, repos = 'http://cran.us.r-project.org')
  library(vegan)
}else{library(vegan)}

if (!require(ape)) {
  install.packages("ape", dependencies=TRUE, repos = 'http://cran.us.r-project.org')
  library(ape)
}else{library(ape)}

if (!require(parallel)) {
  install.packages("vegan", dependencies=TRUE, repos = 'http://cran.us.r-project.org')
  library(parallel)
}else{library(parallel)}

if (!require(SpadeR)) {
  install.packages("SpadeR", dependencies=TRUE, repos = 'http://cran.us.r-project.org')
  library(SpadeR)
}else{library(SpadeR)}

if (!require(iNEXT)) {
  install.packages("iNEXT", dependencies=TRUE, repos = 'http://cran.us.r-project.org')
  library(iNEXT)
}else{library(iNEXT)}

if (!require(picante)) {
  install.packages("picante", dependencies=TRUE, repos = 'http://cran.us.r-project.org')
  library(picante)
}else{library(picante)}

if (!require(geiger)) {
  install.packages("geiger", dependencies=TRUE, repos = 'http://cran.us.r-project.org')
  library(geiger)
}else{library(geiger)}

if (!require(GUniFrac)) {
  install.packages("GUniFrac", dependencies=TRUE, repos = 'http://cran.us.r-project.org')
  library(GUniFrac)
}else{library(GUniFrac)}

if (!require(phytools)) {
  install.packages("phytools", dependencies=TRUE, repos = 'http://cran.us.r-project.org')
  library(phytools)
}else{library(phytools)}

if (!require(ecodist)) {
  install.packages("ecodist", dependencies=TRUE, repos = 'http://cran.us.r-project.org')
  library(ecodist)
}else{library(ecodist)}

if (!require(ade4)) {
  install.packages("ade4", dependencies=TRUE, repos = 'http://cran.us.r-project.org')
  library(ade4)
}else{library(ade4)}

# install.packages("iNEXT")
# 
# ## install the latest version from github
# install.packages('devtools')
# library(devtools)
# install_github('JohnsonHsieh/iNEXT')
# library(iNEXT)

if (!require(lavaan)) {
  install.packages("lavaan", dependencies=TRUE, repos = 'http://cran.us.r-project.org')
  library(lavaan)
}else{library(lavaan)}

if (!require(nlme)) {
  install.packages("nlme", dependencies=TRUE, repos = 'http://cran.us.r-project.org')
  library(nlme)
}else{library(nlme)}

if (!require(piecewiseSEM)) {
  install.packages("piecewiseSEM", dependencies=TRUE, repos = 'http://cran.us.r-project.org')
  library(piecewiseSEM)
}else{library(piecewiseSEM)}

if (!require(brms)) {
  install.packages("brms", dependencies=TRUE, repos = 'http://cran.us.r-project.org')
  library(brms)
}else{library(brms)}

if (!require(blavaan)) {
  install.packages("blavaan", dependencies=TRUE, repos = 'http://cran.us.r-project.org')
  library(blavaan)
}else{library(blavaan)}

if (!require(rstanarm)) {
  install.packages("rstanarm", dependencies=TRUE, repos = 'http://cran.us.r-project.org')
  library(rstanarm)
}else{library(rstanarm)}

library("rstan")
options(mc.cores = parallel::detectCores())
rstan_options(auto_write = TRUE)

if (!require(loo)) {
  install.packages("loo", dependencies=TRUE, repos = 'http://cran.us.r-project.org')
  library(loo)
}else{library(loo)}

if (!require(abind)) {
  install.packages("abind", dependencies=TRUE, repos = 'http://cran.us.r-project.org')
  library(abind)
}else{library(abind)}

if (!require(ggplot2)) {
  install.packages("ggplot2", dependencies=TRUE, repos = 'http://cran.us.r-project.org')
  library(ggplot2)
}else{library(ggplot2)}

if (!require(viridis)) {
  install.packages("viridis", dependencies=TRUE, repos = 'http://cran.us.r-project.org')
  library(viridis)
}else{library(viridis)}

if (!require(GGally)) {
  install.packages("GGally", dependencies=TRUE, repos = 'http://cran.us.r-project.org')
  library(GGally)
}else{library(GGally)}

if (!require(cowplot)) {
  install.packages("cowplot", dependencies=TRUE, repos = 'http://cran.us.r-project.org')
  library(cowplot)
}else{library(cowplot)}
###############################################################################################
##### Loading packages ########################################################################
###############################################################################################

###############################################################################################
##### Loading data ############################################################################
###############################################################################################
Bac_comm <- as.data.frame(t(read.table(file = "https://raw.githubusercontent.com/OscarFHC/PdPy_Div/master/data/16s_seqXst.csv",
                                       sep = ",", header = TRUE, row.names = 1, stringsAsFactors = FALSE, fill = TRUE)))
Bac_ra_comm <- Bac_comm / rowSums(Bac_comm)
Bac_phylo<- read.tree(file = "https://raw.githubusercontent.com/OscarFHC/PdPy_Div/master/data/treeNJ_16s.tree")

NF_comm <- as.data.frame(t(read.table(file = "https://raw.githubusercontent.com/OscarFHC/PdPy_Div/master/data/18s_seqXst.csv", sep = ",", 
                                      header = TRUE, row.names = 1, stringsAsFactors = FALSE, fill = TRUE)))
NF_ra_comm <- NF_comm / rowSums(NF_comm)
HNF_comm <- as.data.frame(t(read.table(file = "https://raw.githubusercontent.com/OscarFHC/PdPy_Div/master/data/HNF_seqXst.csv", sep = ",", 
                                       header = TRUE, row.names = 1, stringsAsFactors = FALSE, fill = TRUE)))
HNF_ra_comm <- HNF_comm / rowSums(HNF_comm)
NF_phylo<- read.tree(file = "https://raw.githubusercontent.com/OscarFHC/PdPy_Div/master/data/treeNJ_18s.tree")

Vars <- read.table(file = "https://raw.githubusercontent.com/OscarFHC/PdPy_Div/master/data/sECS_Vars.csv", sep = ",", 
                   header = TRUE, stringsAsFactors = FALSE, fill = TRUE)
###############################################################################################
##### Loading data ############################################################################
###############################################################################################

###############################################################################################
##### Loading nulls ###########################################################################
###############################################################################################

<<<<<<< HEAD
##### Bacteria phylogenetic turnover ################################################
numCores <- detectCores()
numCores

cl <- makeCluster(numCores)

clusterEvalQ(cl, {
  library(vegan)
  library(tidyverse)
  library(picante)
  Bac_comm <- as.data.frame(t(read.table(file = "D:/Research/PdPy_Div/data/16s_seqXst.csv", sep = ",", 
                                         header = TRUE, row.names = 1, stringsAsFactors = FALSE, fill = TRUE)))
  Bac_phylo<- read.tree(file = "D:/Research/PdPy_Div/data/treeNJ_16s.tree")
  
})

BacPhylo_null_func <- function(x){
  #set up parameters and data
  community = Bac_comm
  phylo = Bac_phylo
  # performing comdistnt to calculate MNTD
  as.matrix(comdistnt(community, cophenetic(tipShuffle(phylo)), abundance.weighted = TRUE))
}

nsim.list <- sapply(1:999, list)
test <- parLapply(cl, nsim.list, BacPhylo_null_func)
test[[1000]] <- as.matrix(comdistnt(Bac_comm, cophenetic(Bac_phylo), abundance.weighted = TRUE))

BacPhylo_null <- data.frame(matrix(unlist(test), ncol = length(test), byrow = FALSE)) %>%
  cbind(expand.grid(row.names(Bac_comm), row.names(Bac_comm))) %>%
  rename(obs = X1000)
write.table(BacOTU_null, file = "D:/Research/PdPy_Div_Results/Bac_MNTD_null.csv", 
            sep = ",", col.names = TRUE, row.names = FALSE)
stopCluster(cl)
##### Bacteria phylogenetic turnover ################################################

##### Nanoflagellate phylogenetic turnover ##########################################
numCores <- detectCores()
numCores

cl <- makeCluster(numCores)

clusterEvalQ(cl, {
  library(vegan)
  library(tidyverse)
  library(picante)
  NF_comm <- as.data.frame(t(read.table(file = "D:/Research/PdPy_Div/data/18s_seqXst.csv", sep = ",", 
                                        header = TRUE, row.names = 1, stringsAsFactors = FALSE, fill = TRUE)))
  NF_phylo<- read.tree(file = "D:/Research/PdPy_Div/data/treeNJ_18s.tree")
})

NFPhylo_null_func <- function(x){
  # set up parameters and data
  community = NF_comm
  phylo = NF_phylo
  # performing comdistnt to calculate MNTD
  as.matrix(comdistnt(community, cophenetic(tipShuffle(phylo)), abundance.weighted = TRUE))
}

nsim.list <- sapply(1:999, list)
test <- parLapply(cl, nsim.list, NFPhylo_null_func)
test[[1000]] <- as.matrix(comdistnt(NF_comm, cophenetic(NF_phylo), abundance.weighted = TRUE))

NFPhylo_null <- data.frame(matrix(unlist(test), ncol = length(test), byrow = FALSE)) %>%
  cbind(expand.grid(row.names(NF_comm), row.names(NF_comm))) %>%
  rename(obs = X1000)
write.table(NFPhylo_null, file = "D:/Research/PdPy_Div_Results/NF_MNTD_null.csv",
            sep = ",", col.names = TRUE, row.names = FALSE)
stopCluster(cl)
##### Nanoflagellate phylogenetic turnover ##########################################

##### Hetero-trophic Nanoflagellate phylogenetic turnover ###########################
numCores <- detectCores()
numCores

cl <- makeCluster(numCores)

clusterEvalQ(cl, {
  library(vegan)
  library(tidyverse)
  library(picante)
  
  HNF_comm <- as.data.frame(t(read.table(file = "D:/Research/PdPy_Div/data/HNF_seqXst.csv", sep = ",", 
                                        header = TRUE, row.names = 1, stringsAsFactors = FALSE, fill = TRUE)))
  HNF_phylo<- read.tree(file = "D:/Research/PdPy_Div/data/treeNJ_18s.tree")
})

HNFPhylo_null_func <- function(x){
  # set up parameters and data
  community = HNF_comm
  phylo = HNF_phylo
  # performing comdistnt to calculate MNTD
  as.matrix(comdistnt(community, cophenetic(tipShuffle(phylo)), abundance.weighted = TRUE))
}
# ini <- Sys.time()
nsim.list <- sapply(1:999, list)
test <- parLapply(cl, nsim.list, HNFPhylo_null_func)
#Sys.time() - ini
test[[1000]] <- as.matrix(comdistnt(HNF_comm, cophenetic(HNF_phylo), abundance.weighted = TRUE))

HNFPhylo_null <- data.frame(matrix(unlist(test), ncol = length(test), byrow = FALSE)) %>%
  cbind(expand.grid(row.names(NF_comm), row.names(NF_comm))) %>%
  rename(obs = X1000)
write.table(HNFPhylo_null, file = "D:/Research/PdPy_Div_Results/HNF_MNTD_null.csv", 
           sep = ",", col.names = TRUE, row.names = FALSE)
stopCluster(cl)
##### Hetero-trophic Nanoflagellate phylogenetic turnover ###########################

=======
>>>>>>> 2ff059a6
###############################################################################################
##### Loading nulls ###########################################################################
###############################################################################################

<|MERGE_RESOLUTION|>--- conflicted
+++ resolved
@@ -172,117 +172,6 @@
 ##### Loading nulls ###########################################################################
 ###############################################################################################
 
-<<<<<<< HEAD
-##### Bacteria phylogenetic turnover ################################################
-numCores <- detectCores()
-numCores
-
-cl <- makeCluster(numCores)
-
-clusterEvalQ(cl, {
-  library(vegan)
-  library(tidyverse)
-  library(picante)
-  Bac_comm <- as.data.frame(t(read.table(file = "D:/Research/PdPy_Div/data/16s_seqXst.csv", sep = ",", 
-                                         header = TRUE, row.names = 1, stringsAsFactors = FALSE, fill = TRUE)))
-  Bac_phylo<- read.tree(file = "D:/Research/PdPy_Div/data/treeNJ_16s.tree")
-  
-})
-
-BacPhylo_null_func <- function(x){
-  #set up parameters and data
-  community = Bac_comm
-  phylo = Bac_phylo
-  # performing comdistnt to calculate MNTD
-  as.matrix(comdistnt(community, cophenetic(tipShuffle(phylo)), abundance.weighted = TRUE))
-}
-
-nsim.list <- sapply(1:999, list)
-test <- parLapply(cl, nsim.list, BacPhylo_null_func)
-test[[1000]] <- as.matrix(comdistnt(Bac_comm, cophenetic(Bac_phylo), abundance.weighted = TRUE))
-
-BacPhylo_null <- data.frame(matrix(unlist(test), ncol = length(test), byrow = FALSE)) %>%
-  cbind(expand.grid(row.names(Bac_comm), row.names(Bac_comm))) %>%
-  rename(obs = X1000)
-write.table(BacOTU_null, file = "D:/Research/PdPy_Div_Results/Bac_MNTD_null.csv", 
-            sep = ",", col.names = TRUE, row.names = FALSE)
-stopCluster(cl)
-##### Bacteria phylogenetic turnover ################################################
-
-##### Nanoflagellate phylogenetic turnover ##########################################
-numCores <- detectCores()
-numCores
-
-cl <- makeCluster(numCores)
-
-clusterEvalQ(cl, {
-  library(vegan)
-  library(tidyverse)
-  library(picante)
-  NF_comm <- as.data.frame(t(read.table(file = "D:/Research/PdPy_Div/data/18s_seqXst.csv", sep = ",", 
-                                        header = TRUE, row.names = 1, stringsAsFactors = FALSE, fill = TRUE)))
-  NF_phylo<- read.tree(file = "D:/Research/PdPy_Div/data/treeNJ_18s.tree")
-})
-
-NFPhylo_null_func <- function(x){
-  # set up parameters and data
-  community = NF_comm
-  phylo = NF_phylo
-  # performing comdistnt to calculate MNTD
-  as.matrix(comdistnt(community, cophenetic(tipShuffle(phylo)), abundance.weighted = TRUE))
-}
-
-nsim.list <- sapply(1:999, list)
-test <- parLapply(cl, nsim.list, NFPhylo_null_func)
-test[[1000]] <- as.matrix(comdistnt(NF_comm, cophenetic(NF_phylo), abundance.weighted = TRUE))
-
-NFPhylo_null <- data.frame(matrix(unlist(test), ncol = length(test), byrow = FALSE)) %>%
-  cbind(expand.grid(row.names(NF_comm), row.names(NF_comm))) %>%
-  rename(obs = X1000)
-write.table(NFPhylo_null, file = "D:/Research/PdPy_Div_Results/NF_MNTD_null.csv",
-            sep = ",", col.names = TRUE, row.names = FALSE)
-stopCluster(cl)
-##### Nanoflagellate phylogenetic turnover ##########################################
-
-##### Hetero-trophic Nanoflagellate phylogenetic turnover ###########################
-numCores <- detectCores()
-numCores
-
-cl <- makeCluster(numCores)
-
-clusterEvalQ(cl, {
-  library(vegan)
-  library(tidyverse)
-  library(picante)
-  
-  HNF_comm <- as.data.frame(t(read.table(file = "D:/Research/PdPy_Div/data/HNF_seqXst.csv", sep = ",", 
-                                        header = TRUE, row.names = 1, stringsAsFactors = FALSE, fill = TRUE)))
-  HNF_phylo<- read.tree(file = "D:/Research/PdPy_Div/data/treeNJ_18s.tree")
-})
-
-HNFPhylo_null_func <- function(x){
-  # set up parameters and data
-  community = HNF_comm
-  phylo = HNF_phylo
-  # performing comdistnt to calculate MNTD
-  as.matrix(comdistnt(community, cophenetic(tipShuffle(phylo)), abundance.weighted = TRUE))
-}
-# ini <- Sys.time()
-nsim.list <- sapply(1:999, list)
-test <- parLapply(cl, nsim.list, HNFPhylo_null_func)
-#Sys.time() - ini
-test[[1000]] <- as.matrix(comdistnt(HNF_comm, cophenetic(HNF_phylo), abundance.weighted = TRUE))
-
-HNFPhylo_null <- data.frame(matrix(unlist(test), ncol = length(test), byrow = FALSE)) %>%
-  cbind(expand.grid(row.names(NF_comm), row.names(NF_comm))) %>%
-  rename(obs = X1000)
-write.table(HNFPhylo_null, file = "D:/Research/PdPy_Div_Results/HNF_MNTD_null.csv", 
-           sep = ",", col.names = TRUE, row.names = FALSE)
-stopCluster(cl)
-##### Hetero-trophic Nanoflagellate phylogenetic turnover ###########################
-
-=======
->>>>>>> 2ff059a6
 ###############################################################################################
 ##### Loading nulls ###########################################################################
 ###############################################################################################
