###############################################################################################
##### Loading packages ########################################################################
###############################################################################################
if (!require(rmarkdown)) {
  install.packages("rmarkdown", dependencies=TRUE, repos = 'http://cran.us.r-project.org')
  library(rmarkdown)
}else{library(rmarkdown)}

if (!require(knitr)) {
  install.packages("knitr", dependencies=TRUE, repos = 'http://cran.us.r-project.org')
  library(knitr)
}else{library(knitr)}

if (!require(tidyverse)) {
  install.packages("tidyverse", dependencies=TRUE, repos = 'http://cran.us.r-project.org')
  library(tidyverse)
}else{library(tidyverse)}

if (!require(vegan)) {
  install.packages("vegan", dependencies=TRUE, repos = 'http://cran.us.r-project.org')
  library(vegan)
}else{library(vegan)}

if (!require(ape)) {
  install.packages("ape", dependencies=TRUE, repos = 'http://cran.us.r-project.org')
  library(ape)
}else{library(ape)}

if (!require(parallel)) {
  install.packages("vegan", dependencies=TRUE, repos = 'http://cran.us.r-project.org')
  library(parallel)
}else{library(parallel)}

if (!require(SpadeR)) {
  install.packages("SpadeR", dependencies=TRUE, repos = 'http://cran.us.r-project.org')
  library(SpadeR)
}else{library(SpadeR)}

if (!require(iNEXT)) {
  install.packages("iNEXT", dependencies=TRUE, repos = 'http://cran.us.r-project.org')
  library(iNEXT)
}else{library(iNEXT)}

if (!require(picante)) {
  install.packages("picante", dependencies=TRUE, repos = 'http://cran.us.r-project.org')
  library(picante)
}else{library(picante)}

if (!require(geiger)) {
  install.packages("geiger", dependencies=TRUE, repos = 'http://cran.us.r-project.org')
  library(geiger)
}else{library(geiger)}

if (!require(GUniFrac)) {
  install.packages("GUniFrac", dependencies=TRUE, repos = 'http://cran.us.r-project.org')
  library(GUniFrac)
}else{library(GUniFrac)}

if (!require(phytools)) {
  install.packages("phytools", dependencies=TRUE, repos = 'http://cran.us.r-project.org')
  library(phytools)
}else{library(phytools)}

if (!require(ecodist)) {
  install.packages("ecodist", dependencies=TRUE, repos = 'http://cran.us.r-project.org')
  library(ecodist)
}else{library(ecodist)}

if (!require(ade4)) {
  install.packages("ade4", dependencies=TRUE, repos = 'http://cran.us.r-project.org')
  library(ade4)
}else{library(ade4)}

# install.packages("iNEXT")
# 
# ## install the latest version from github
# install.packages('devtools')
# library(devtools)
# install_github('JohnsonHsieh/iNEXT')
# library(iNEXT)

if (!require(lavaan)) {
  install.packages("lavaan", dependencies=TRUE, repos = 'http://cran.us.r-project.org')
  library(lavaan)
}else{library(lavaan)}

if (!require(nlme)) {
  install.packages("nlme", dependencies=TRUE, repos = 'http://cran.us.r-project.org')
  library(nlme)
}else{library(nlme)}

if (!require(piecewiseSEM)) {
  install.packages("piecewiseSEM", dependencies=TRUE, repos = 'http://cran.us.r-project.org')
  library(piecewiseSEM)
}else{library(piecewiseSEM)}

if (!require(brms)) {
  install.packages("brms", dependencies=TRUE, repos = 'http://cran.us.r-project.org')
  library(brms)
}else{library(brms)}

if (!require(blavaan)) {
  install.packages("blavaan", dependencies=TRUE, repos = 'http://cran.us.r-project.org')
  library(blavaan)
}else{library(blavaan)}

if (!require(rstanarm)) {
  install.packages("rstanarm", dependencies=TRUE, repos = 'http://cran.us.r-project.org')
  library(rstanarm)
}else{library(rstanarm)}

library("rstan")
options(mc.cores = parallel::detectCores())
rstan_options(auto_write = TRUE)

if (!require(loo)) {
  install.packages("loo", dependencies=TRUE, repos = 'http://cran.us.r-project.org')
  library(loo)
}else{library(loo)}

if (!require(abind)) {
  install.packages("abind", dependencies=TRUE, repos = 'http://cran.us.r-project.org')
  library(abind)
}else{library(abind)}

if (!require(ggplot2)) {
  install.packages("ggplot2", dependencies=TRUE, repos = 'http://cran.us.r-project.org')
  library(ggplot2)
}else{library(ggplot2)}

if (!require(viridis)) {
  install.packages("viridis", dependencies=TRUE, repos = 'http://cran.us.r-project.org')
  library(viridis)
}else{library(viridis)}

if (!require(GGally)) {
  install.packages("GGally", dependencies=TRUE, repos = 'http://cran.us.r-project.org')
  library(GGally)
}else{library(GGally)}

if (!require(cowplot)) {
  install.packages("cowplot", dependencies=TRUE, repos = 'http://cran.us.r-project.org')
  library(cowplot)
}else{library(cowplot)}
###############################################################################################
##### Loading packages ########################################################################
###############################################################################################

###############################################################################################
##### Loading data ############################################################################
###############################################################################################
Bac_comm <- as.data.frame(t(read.table(file = "https://raw.githubusercontent.com/OscarFHC/PdPy_Div/master/data/16s_seqXst.csv",
                                       sep = ",", header = TRUE, row.names = 1, stringsAsFactors = FALSE, fill = TRUE)))
Bac_ra_comm <- Bac_comm / rowSums(Bac_comm)
Bac_phylo<- read.tree(file = "https://raw.githubusercontent.com/OscarFHC/PdPy_Div/master/data/treeNJ_16s.tree")

NF_comm <- as.data.frame(t(read.table(file = "https://raw.githubusercontent.com/OscarFHC/PdPy_Div/master/data/18s_seqXst.csv", sep = ",", 
                                      header = TRUE, row.names = 1, stringsAsFactors = FALSE, fill = TRUE)))
NF_ra_comm <- NF_comm / rowSums(NF_comm)
HNF_comm <- as.data.frame(t(read.table(file = "https://raw.githubusercontent.com/OscarFHC/PdPy_Div/master/data/HNF_seqXst.csv", sep = ",", 
                                       header = TRUE, row.names = 1, stringsAsFactors = FALSE, fill = TRUE)))
HNF_ra_comm <- HNF_comm / rowSums(HNF_comm)
NF_phylo<- read.tree(file = "https://raw.githubusercontent.com/OscarFHC/PdPy_Div/master/data/treeNJ_18s.tree")

Vars <- read.table(file = "https://raw.githubusercontent.com/OscarFHC/PdPy_Div/master/data/sECS_Vars.csv", sep = ",", 
                   header = TRUE, stringsAsFactors = FALSE, fill = TRUE)
###############################################################################################
##### Loading data ############################################################################
###############################################################################################

###############################################################################################
##### Phylogenetic turnover / deterministic vs stochastic processes ###########################
###############################################################################################

##### Bacteria phylogenetic turnover ################################################
numCores <- detectCores()
numCores

cl <- makeCluster(numCores)

clusterEvalQ(cl, {
  library(vegan)
  library(tidyverse)
  library(picante)
  Bac_comm <- as.data.frame(t(read.table(file = "D:/Research/PdPy_Div/data/16s_seqXst.csv", sep = ",", 
                                         header = TRUE, row.names = 1, stringsAsFactors = FALSE, fill = TRUE)))
  Bac_phylo<- read.tree(file = "D:/Research/PdPy_Div/data/treeNJ_16s.tree")
  
})

BacPhylo_null_func <- function(x){
  #set up parameters and data
  community = Bac_comm
  phylo = Bac_phylo
  # performing comdistnt to calculate MNTD
  as.matrix(comdistnt(community, cophenetic(tipShuffle(phylo)), abundance.weighted = TRUE))
}

nsim.list <- sapply(1:999, list)
test <- parLapply(cl, nsim.list, BacPhylo_null_func)
test[[1000]] <- as.matrix(comdistnt(Bac_comm, cophenetic(Bac_phylo), abundance.weighted = TRUE))

BacPhylo_null <- data.frame(matrix(unlist(test), ncol = length(test), byrow = FALSE)) %>%
  cbind(expand.grid(row.names(Bac_comm), row.names(Bac_comm))) %>%
  rename(obs = X1000)
write.table(BacOTU_null, file = "D:/Research/PdPy_Div/Results/Bac_MNTD_null.csv", 
            sep = ",", col.names = TRUE, row.names = FALSE)
stopCluster(cl)
##### Bacteria phylogenetic turnover ################################################

##### Nanoflagellate phylogenetic turnover ##########################################
numCores <- detectCores()
numCores

cl <- makeCluster(numCores)

clusterEvalQ(cl, {
  library(vegan)
  library(tidyverse)
  library(picante)
  NF_comm <- as.data.frame(t(read.table(file = "D:/Research/PdPy_Div/data/18s_seqXst.csv", sep = ",", 
                                        header = TRUE, row.names = 1, stringsAsFactors = FALSE, fill = TRUE)))
  NF_phylo<- read.tree(file = "D:/Research/PdPy_Div/data/treeNJ_18s.tree")
})

NFPhylo_null_func <- function(x){
  # set up parameters and data
  community = NF_comm
  phylo = NF_phylo
  # performing comdistnt to calculate MNTD
  as.matrix(comdistnt(community, cophenetic(tipShuffle(phylo)), abundance.weighted = TRUE))
}

nsim.list <- sapply(1:10, list)
test <- parLapply(cl, nsim.list, NFPhylo_null_func)
test[[1000]] <- as.matrix(comdistnt(NF_comm, cophenetic(NF_phylo), abundance.weighted = TRUE))

NFPhylo_null <- data.frame(matrix(unlist(test), ncol = length(test), byrow = FALSE)) %>%
  cbind(expand.grid(row.names(NF_comm), row.names(NF_comm))) %>%
  rename(obs = X1000)
# write.table(NFOTU_null, file = "D:/Research/PdPy_Div/Results/NF_MNTD_null.csv", 
#             sep = ",", col.names = TRUE, row.names = FALSE)
stopCluster(cl)
##### Nanoflagellate phylogenetic turnover ##########################################

##### Hetero-trophic Nanoflagellate phylogenetic turnover ###########################
numCores <- detectCores()
numCores

cl <- makeCluster(numCores)

clusterEvalQ(cl, {
  library(vegan)
  library(tidyverse)
  library(picante)
  
  HNF_comm <- as.data.frame(t(read.table(file = "D:/Research/PdPy_Div/data/HNF_seqXst.csv", sep = ",", 
                                        header = TRUE, row.names = 1, stringsAsFactors = FALSE, fill = TRUE)))
  HNF_phylo<- read.tree(file = "D:/Research/PdPy_Div/data/treeNJ_18s.tree")
})

HNFPhylo_null_func <- function(x){
  # set up parameters and data
<<<<<<< HEAD
  community = HNF_comm
  phylo = HNF_phylo
  # performing comdistnt to calculate MNTD
  as.matrix(comdistnt(community, cophenetic(tipShuffle(phylo)), abundance.weighted = TRUE))
=======
  # ini <- Sys.time()
  community = NF_comm
  phylo = NF_phylo
  # performing comdistnt to calculate MNTD
  as.matrix(comdistnt(community, cophenetic(tipShuffle(phylo)), abundance.weighted = TRUE))
  # Sys.time() - ini
>>>>>>> 0f90d3a9
}
# ini <- Sys.time()
nsim.list <- sapply(1:1000, list)
<<<<<<< HEAD
test <- parLapply(cl, nsim.list, HNFPhylo_null_func)
Sys.time() - ini
test[[1000]] <- as.matrix(comdistnt(HNF_comm, cophenetic(HNF_phylo), abundance.weighted = TRUE))
=======
test <- parLapply(cl, nsim.list, NFPhylo_null_func)
# Sys.time() - ini
test[[1000]] <- as.matrix(comdistnt(NF_comm, cophenetic(NF_phylo), abundance.weighted = TRUE))
>>>>>>> 0f90d3a9

HNFPhylo_null <- data.frame(matrix(unlist(test), ncol = length(test), byrow = FALSE)) %>%
  cbind(expand.grid(row.names(NF_comm), row.names(NF_comm))) %>%
  rename(obs = X1000)
<<<<<<< HEAD
# write.table(HNFOTU_null, file = "D:/Research/PdPy_Div/Results/HNF_MNTD_null.csv", 
#             sep = ",", col.names = TRUE, row.names = FALSE)
=======
write.table(NFPhylo_null, file = "D:/Research/PdPy_Div_Results/HNF_MNTD_null.csv", 
           sep = ",", col.names = TRUE, row.names = FALSE)
>>>>>>> 0f90d3a9
stopCluster(cl)
##### Hetero-trophic Nanoflagellate phylogenetic turnover ###########################

###############################################################################################
##### Phylogenetic turnover / deterministic vs stochastic processes ###########################
###############################################################################################




# OTU turnover / Dispersal limitation vs homogeneous dispersal

```{r, Bacteria OTU turnover}
numCores <- detectCores()
numCores

cl <- makeCluster(numCores)

clusterEvalQ(cl, {
  library(vegan)
  library(tidyverse)
  library(picante)
  Bac_comm <- as.data.frame(t(read.table(file = "D:/Research/PdPy_Div/data/16s_seqXst.csv", sep = ",", 
                                         header = TRUE, row.names = 1, stringsAsFactors = FALSE, fill = TRUE)))
})

BacOTU_null_func <- function(x){
  # set up parameters and data
  community = Bac_comm
  n.mod = "independentswap"
  method = "chao"
  # performing comdistnt to calculate MNTD
  as.matrix(vegdist(randomizeMatrix(community, null.model = n.mod), method = method))
}

nsim.list <- sapply(1:999, list)
test <- parLapply(cl, nsim.list, BacOTU_null_func)
test[[1000]] <- as.matrix(vegdist(Bac_comm, null.model = "independentswap", method = "chao"))

BacOTU_null <- data.frame(matrix(unlist(test), ncol = length(test), byrow = FALSE)) %>%
  cbind(expand.grid(row.names(Bac_comm), row.names(Bac_comm))) %>%
  rename(obs = X1000)
# write.table(BacOTU_null, file = "D:/Research/PdPy_Div/Results/Bac_chao_null.csv", 
#             sep = ",", col.names = TRUE, row.names = FALSE)
stopCluster(cl)
```

```{r, Nanoflagellate OTU turnover}
numCores <- detectCores()
numCores

cl <- makeCluster(numCores)

clusterEvalQ(cl, {
  library(vegan)
  library(tidyverse)
  library(picante)
  NF_comm <- as.data.frame(t(read.table(file = "D:/Research/PdPy_Div/data/18s_seqXst.csv", sep = ",", 
                                        header = TRUE, row.names = 1, stringsAsFactors = FALSE, fill = TRUE)))
})


NFOTU_null_func <- function(x){
  # set up parameters and data
  community = NF_comm
  n.mod = "independentswap"
  method = "chao"
  # performing comdistnt to calculate MNTD
  as.matrix(vegdist(randomizeMatrix(community, null.model = n.mod), method = method))
}

nsim.list <- sapply(1:999, list)
test <- parLapply(cl, nsim.list, NFOTU_null_func)
test[[1000]] <- as.matrix(vegdist(NF_comm, null.model = "independentswap", method = "chao"))

NFOTU_null <- data.frame(matrix(unlist(test), ncol = length(test), byrow = FALSE)) %>%
  cbind(expand.grid(row.names(NF_comm), row.names(NF_comm))) %>%
  rename(obs = X1000)
write.table(NFOTU_null, file = "D:/Research/PdPy_Div/Results/NF_chao_null.csv", 
            sep = ",", col.names = TRUE, row.names = FALSE)
stopCluster(cl)
```

```{r, Hetero-trophic Nanoflagellate OTU turnover}
numCores <- detectCores()
numCores

cl <- makeCluster(numCores)

clusterEvalQ(cl, {
  library(vegan)
  library(tidyverse)
  library(picante)
  NF_comm <- as.data.frame(t(read.table(file = "D:/Research/PdPy_Div/data/18s_seqXst.csv", sep = ",", 
                                        header = TRUE, row.names = 1, stringsAsFactors = FALSE, fill = TRUE)))
})

NFOTU_null_func <- function(x){
  # set up parameters and data
  community = NF_comm
  n.mod = "independentswap"
  method = "chao"
  # performing comdistnt to calculate MNTD
  as.matrix(vegdist(randomizeMatrix(community, null.model = n.mod), method = method))
}

nsim.list <- sapply(1:999, list)
test <- parLapply(cl, nsim.list, NFOTU_null_func)
test[[1000]] <- as.matrix(vegdist(NF_comm, null.model = "independentswap", method = "chao"))

NFOTU_null <- data.frame(matrix(unlist(test), ncol = length(test), byrow = FALSE)) %>%
  cbind(expand.grid(row.names(NF_comm), row.names(NF_comm))) %>%
  rename(obs = X1000)
write.table(NFOTU_null, file = "D:/Research/PdPy_Div/Results/NF_chao_null.csv", 
            sep = ",", col.names = TRUE, row.names = FALSE)
stopCluster(cl)
```<|MERGE_RESOLUTION|>--- conflicted
+++ resolved
@@ -203,7 +203,7 @@
 BacPhylo_null <- data.frame(matrix(unlist(test), ncol = length(test), byrow = FALSE)) %>%
   cbind(expand.grid(row.names(Bac_comm), row.names(Bac_comm))) %>%
   rename(obs = X1000)
-write.table(BacOTU_null, file = "D:/Research/PdPy_Div/Results/Bac_MNTD_null.csv", 
+write.table(BacOTU_null, file = "D:/Research/PdPy_Div_Results/Bac_MNTD_null.csv", 
             sep = ",", col.names = TRUE, row.names = FALSE)
 stopCluster(cl)
 ##### Bacteria phylogenetic turnover ################################################
@@ -238,7 +238,7 @@
 NFPhylo_null <- data.frame(matrix(unlist(test), ncol = length(test), byrow = FALSE)) %>%
   cbind(expand.grid(row.names(NF_comm), row.names(NF_comm))) %>%
   rename(obs = X1000)
-# write.table(NFOTU_null, file = "D:/Research/PdPy_Div/Results/NF_MNTD_null.csv", 
+# write.table(NFOTU_null, file = "D:/Research/PdPy_Div_Results/NF_MNTD_null.csv", 
 #             sep = ",", col.names = TRUE, row.names = FALSE)
 stopCluster(cl)
 ##### Nanoflagellate phylogenetic turnover ##########################################
@@ -261,42 +261,22 @@
 
 HNFPhylo_null_func <- function(x){
   # set up parameters and data
-<<<<<<< HEAD
   community = HNF_comm
   phylo = HNF_phylo
   # performing comdistnt to calculate MNTD
   as.matrix(comdistnt(community, cophenetic(tipShuffle(phylo)), abundance.weighted = TRUE))
-=======
-  # ini <- Sys.time()
-  community = NF_comm
-  phylo = NF_phylo
-  # performing comdistnt to calculate MNTD
-  as.matrix(comdistnt(community, cophenetic(tipShuffle(phylo)), abundance.weighted = TRUE))
-  # Sys.time() - ini
->>>>>>> 0f90d3a9
 }
 # ini <- Sys.time()
-nsim.list <- sapply(1:1000, list)
-<<<<<<< HEAD
+nsim.list <- sapply(1:999, list)
 test <- parLapply(cl, nsim.list, HNFPhylo_null_func)
-Sys.time() - ini
+#Sys.time() - ini
 test[[1000]] <- as.matrix(comdistnt(HNF_comm, cophenetic(HNF_phylo), abundance.weighted = TRUE))
-=======
-test <- parLapply(cl, nsim.list, NFPhylo_null_func)
-# Sys.time() - ini
-test[[1000]] <- as.matrix(comdistnt(NF_comm, cophenetic(NF_phylo), abundance.weighted = TRUE))
->>>>>>> 0f90d3a9
 
 HNFPhylo_null <- data.frame(matrix(unlist(test), ncol = length(test), byrow = FALSE)) %>%
   cbind(expand.grid(row.names(NF_comm), row.names(NF_comm))) %>%
   rename(obs = X1000)
-<<<<<<< HEAD
-# write.table(HNFOTU_null, file = "D:/Research/PdPy_Div/Results/HNF_MNTD_null.csv", 
-#             sep = ",", col.names = TRUE, row.names = FALSE)
-=======
-write.table(NFPhylo_null, file = "D:/Research/PdPy_Div_Results/HNF_MNTD_null.csv", 
+write.table(HNFPhylo_null, file = "D:/Research/PdPy_Div_Results/HNF_MNTD_null.csv", 
            sep = ",", col.names = TRUE, row.names = FALSE)
->>>>>>> 0f90d3a9
 stopCluster(cl)
 ##### Hetero-trophic Nanoflagellate phylogenetic turnover ###########################
 
